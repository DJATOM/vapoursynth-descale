/* 
 * Copyright © 2020 Frechdachs <frechdachs@rekt.cc>
 * This program is free software. It comes without any warranty, to
 * the extent permitted by applicable law. You can redistribute it
 * and/or modify it under the terms of the Do What The Fuck You Want
 * To Public License, Version 2, as published by Sam Hocevar.
 * See the COPYING file for more details.
 */


#include <float.h>
#include <math.h>
#include <stdbool.h>
#include <stdlib.h>
#include <pthread.h>
#include <vapoursynth/VapourSynth.h>
#include <vapoursynth/VSHelper.h>
#include "common.h"

#ifdef DESCALE_X86
    #include "x86/cpuinfo_x86.h"
    #include "x86/descale_avx.h"
    #include "x86/descale_avx2.h"
#endif


enum DescaleMode
{
    bilinear = 0,
    bicubic  = 1,
    lanczos  = 2,
    spline16 = 3,
    spline36 = 4,
    spline64 = 5
};


struct DescaleData
{
    bool initialized;
    pthread_mutex_t lock;

    VSNodeRef *node;
    VSVideoInfo vi_src;
    VSVideoInfo vi_dst;

    enum DescaleMode mode;
    int support;
    double param1;
    double param2;
    int bandwidth;
<<<<<<< HEAD
    int taps;
    double b, c;
    int opt;
    float shift_h;
=======
    double shift_h;
    double shift_v;
    double active_width;
    double active_height;

>>>>>>> 7ea0ca13
    bool process_h;
    float **upper_h;
    float **lower_h;
    float *diagonal_h;
    float *weights_h;
    int *weights_h_left_idx;
    int *weights_h_right_idx;
    int weights_h_columns;
    bool process_v;
    float **upper_v;
    float **lower_v;
    float *diagonal_v;
    float *weights_v;
    int *weights_v_left_idx;
    int *weights_v_right_idx;
    int weights_v_columns;
    void (*process_plane_h)(int, int, int *, int, int * VS_RESTRICT, int * VS_RESTRICT, int, float * VS_RESTRICT,
                            float * VS_RESTRICT * VS_RESTRICT, float * VS_RESTRICT * VS_RESTRICT, float * VS_RESTRICT,
                            const int, const int, const float * VS_RESTRICT, float * VS_RESTRICT);
    void (*process_plane_v)(int, int, int *, int, int * VS_RESTRICT, int * VS_RESTRICT, int, float * VS_RESTRICT,
                            float * VS_RESTRICT * VS_RESTRICT, float * VS_RESTRICT * VS_RESTRICT, float * VS_RESTRICT,
                            const int, const int, const float * VS_RESTRICT, float * VS_RESTRICT);
};


static void multiply_banded_matrix_with_diagonal(int rows, int bandwidth, double *matrix)
{
    int c = bandwidth / 2;

    for (int i = 1; i < rows; i++) {
        int start = VSMAX(i - c, 0);
        for (int j = start; j < i; j++) {
            matrix[i * rows + j] *= matrix[j * rows + j];
        }
    }
}


/*
 * LDLT decomposition (variant of Cholesky decomposition)
 * Input is a banded symmetrical matrix, the lower part is ignored.
 * The upper part of the input matrix is modified in-place and
 * contains L' and D after decomposition. The main diagonal of
 * ones of L' is not saved.
*/
static void banded_ldlt_decomposition(int n, int bandwidth, double *matrix)
{
    int c = bandwidth / 2;
    // Division by 0 can happen if shift is used
    double eps = DBL_EPSILON;

    for (int i = 0; i < n; i++) {
        int end = VSMIN(c + 1, n - i);

        for (int j = 1; j < end; j++) {
            double d = matrix[i * n + i + j] / (matrix[i * n + i] + eps);

            for (int k = 0; k < end - j; k++) {
                matrix[(i + j) * n + i + j + k] -= d * matrix[i * n + i + j + k];
            }
        }

        double e = 1.0 / (matrix[i * n + i] + eps);
        for (int j = 1; j < end; j++) {
                matrix[i * n + i + j] *= e;
        }
    }
}


static void multiply_sparse_matrices(int rows, int columns, const int *lidx, const int *ridx, const double *lm, const double *rm, double **multiplied)
{
    *multiplied = calloc(rows * columns, sizeof (double));
    for (int i = 0; i < rows; i++) {
        for (int j = 0; j < rows; j++) {
            double sum = 0;

            for (int k = lidx[i]; k < ridx[i]; k++) {
                sum += lm[i * columns + k] * rm[k * rows + j];
            }

            (*multiplied)[i * rows + j] = sum;
        }
    }
}


static void transpose_matrix(int rows, int columns, const double *matrix, double **transposed_matrix)
{
    *transposed_matrix = calloc(columns * rows, sizeof (double));
    for (int i = 0; i < rows; i++) {
        for (int j = 0; j < columns; j++) {
            (*transposed_matrix)[i + rows * j] = matrix[i * columns + j];
        }
    }
}


static void extract_compressed_lower_upper_diagonal(int n, int bandwidth, const double *lower, const double *upper, float ***compressed_lower, float ***compressed_upper, float **diagonal)
{
    int c = bandwidth / 2;
    // Division by 0 can happen if shift is used
    double eps = DBL_EPSILON;
    *compressed_lower = calloc(c, sizeof (float *));
    *compressed_upper = calloc(c, sizeof (float *));
    *diagonal = calloc(ceil_n(n, 8), sizeof (float));

    for (int i = 0; i < c; i++) {
        (*compressed_lower)[i] = calloc(ceil_n(n, 8), sizeof (float));
        (*compressed_upper)[i] = calloc(ceil_n(n, 8), sizeof (float));
    }

    for (int i = 0; i < n; i++) {
        int start = VSMAX(i - c, 0);
        for (int j = start; j < i; j++) {
            (*compressed_lower)[j - i + c][i] = (float)lower[i * n + j];
        }
    }

    for (int i = 0; i < n; i++) {
        int start = VSMIN(i + c, n - 1);
        for (int j = start; j > i; j--) {
            (*compressed_upper)[j - i - 1][i] = (float)upper[i * n + j];
        }
    }

    for (int i = 0; i < n; i++) {
        (*diagonal)[i] = (float)(1.0 / (lower[i * n + i] + eps));
    }

}


#define PI 3.14159265358979323846


static inline double sinc(double x)
{
    return x == 0.0 ? 1.0 : sin(x * PI) / (x * PI);
}


static inline double square(double x)
{
    return x * x;
}


static inline double cube(double x)
{
    return x * x * x;
}


static double calculate_weight(enum DescaleMode mode, int support, double distance, double b, double c)
{
    distance = fabs(distance);

    if (mode == bilinear) {
        return VSMAX(1.0 - distance, 0.0);

    } else if (mode == bicubic) {
        if (distance < 1)
            return ((12 - 9 * b - 6 * c) * cube(distance)
                        + (-18 + 12 * b + 6 * c) * square(distance) + (6 - 2 * b)) / 6.0;
        else if (distance < 2) 
            return ((-b - 6 * c) * cube(distance) + (6 * b + 30 * c) * square(distance)
                        + (-12 * b - 48 * c) * distance + (8 * b + 24 * c)) / 6.0;
        else
            return 0.0;

    } else if (mode == lanczos) {
        return distance < support ? sinc(distance) * sinc(distance / support) : 0.0;

    } else if (mode == spline16) {
        if (distance < 1.0) {
            return 1.0 - (1.0 / 5.0 * distance) - (9.0 / 5.0 * square(distance)) + cube(distance);
        } else if (distance < 2.0) {
            distance -= 1.0;
            return (-7.0 / 15.0 * distance) + (4.0 / 5.0 * square(distance)) - (1.0 / 3.0 * cube(distance));
        } else {
            return 0.0;
        }

    } else if (mode == spline36) {
        if (distance < 1.0) {
            return 1.0 - (3.0 / 209.0 * distance) - (453.0 / 209.0 * square(distance)) + (13.0 / 11.0 * cube(distance));
        } else if (distance < 2.0) {
            distance -= 1.0;
            return (-156.0 / 209.0 * distance) + (270.0 / 209.0 * square(distance)) - (6.0 / 11.0 * cube(distance));
        } else if (distance < 3.0) {
            distance -= 2.0;
            return (26.0 / 209.0 * distance) - (45.0 / 209.0 * square(distance)) + (1.0 / 11.0 * cube(distance));
        } else {
            return 0.0;
        }

    } else if (mode == spline64) {
        if (distance < 1.0) {
            return 1.0 - (3.0 / 2911.0 * distance) - (6387.0 / 2911.0 * square(distance)) + (49.0 / 41.0 * cube(distance));
        } else if (distance < 2.0) {
            distance -= 1.0;
            return (-2328.0 / 2911.0 * distance) + (4032.0 / 2911.0 * square(distance)) - (24.0 / 41.0 * cube(distance));
        } else if (distance < 3.0) {
            distance -= 2.0;
            return (582.0 / 2911.0 * distance) - (1008.0 / 2911.0 * square(distance)) + (6.0 / 41.0 * cube(distance));
        } else if (distance < 4.0) {
            distance -= 3.0;
            return (-97.0 / 2911.0 * distance) + (168.0 / 2911.0 * square(distance)) - (1.0 / 41.0 * cube(distance));
        } else {
            return 0.0;
        }
    }

    return 0.0;
}


// Taken from zimg
// https://github.com/sekrit-twc/zimg/blob/09802b8751c18165519d32407c498f0e3024f1f1/src/zimg/resize/filter.cpp#L33
static double round_halfup(double x)
{
    /* When rounding on the pixel grid, the invariant
     *   round(x - 1) == round(x) - 1
     * must be preserved. This precludes the use of modes such as
     * half-to-even and half-away-from-zero.
     */
    return x < 0 ? floor(x + 0.5) : floor(x + 0.49999999999999994);
}


// Most of this is taken from zimg 
// https://github.com/sekrit-twc/zimg/blob/ce27c27f2147fbb28e417fbf19a95d3cf5d68f4f/src/zimg/resize/filter.cpp#L227
static void scaling_weights(enum DescaleMode mode, int support, int src_dim, int dst_dim, double param1, double param2, double shift, double active_dim, double **weights)
{
    *weights = calloc(src_dim * dst_dim, sizeof (double));
    double ratio = (double)dst_dim / active_dim;

    for (int i = 0; i < dst_dim; i++) {

        double total = 0.0;
        double pos = (i + 0.5) / ratio + shift;
        double begin_pos = round_halfup(pos - support) + 0.5;
        for (int j = 0; j < 2 * support; j++) {
            double xpos = begin_pos + j;
            total += calculate_weight(mode, support, xpos - pos, param1, param2);
        }
        for (int j = 0; j < 2 * support; j++) {
            double xpos = begin_pos + j;
            double real_pos;

            // Mirror the position if it goes beyond image bounds.
            if (xpos < 0.0)
                real_pos = -xpos;
            else if (xpos >= src_dim)
                real_pos = VSMIN(2.0 * src_dim - xpos, src_dim - 0.5);
            else
                real_pos = xpos;

            int idx = (int)floor(real_pos);
            (*weights)[i * src_dim + idx] += calculate_weight(mode, support, xpos - pos, param1, param2) / total;
        }
    }
}


static void process_plane_h_b3_c(int width, int current_height, int *current_width, int bandwidth, int * VS_RESTRICT weights_left_idx, int * VS_RESTRICT weights_right_idx,
                                 int weights_columns, float * VS_RESTRICT weights, float * VS_RESTRICT * VS_RESTRICT lower2, float * VS_RESTRICT * VS_RESTRICT upper2,
                                 float * VS_RESTRICT diagonal, const int src_stride, const int dst_stride, const float * VS_RESTRICT srcp, float * VS_RESTRICT dstp)
{
    float * VS_RESTRICT lower = lower2[0];
    float * VS_RESTRICT upper = upper2[0];

    for (int i = 0; i < current_height; i++) {
        for (int j = 0; j < width; j++) {

            // A' b
            float sum = 0.0f;
            for (int k = weights_left_idx[j]; k < weights_right_idx[j]; k++) {
                sum += weights[j * weights_columns + k - weights_left_idx[j]] * srcp[k];
            }

            // Solve LD y = A' b
            if (j != 0)
                sum -= lower[j] * dstp[j - 1];

            dstp[j] = sum * diagonal[j];
        }

        // Solve L' x = y
        for (int j = width - 2; j >= 0; j--) {
            dstp[j] -= upper[j] * dstp[j + 1];
        }

        srcp += src_stride;
        dstp += dst_stride;
    }

    *current_width = width;
}


static void process_plane_h_b7_c(int width, int current_height, int *current_width, int bandwidth, int * VS_RESTRICT weights_left_idx, int * VS_RESTRICT weights_right_idx,
                                 int weights_columns, float * VS_RESTRICT weights, float * VS_RESTRICT * VS_RESTRICT lower, float * VS_RESTRICT * VS_RESTRICT upper,
                                 float * VS_RESTRICT diagonal, const int src_stride, const int dst_stride, const float * VS_RESTRICT srcp, float * VS_RESTRICT dstp)
{
    for (int i = 0; i < current_height; i++) {
        for (int j = 0; j < width; j++) {

            // A' b
            float sum = 0.0f;
            for (int k = weights_left_idx[j]; k < weights_right_idx[j]; k++)
                sum += weights[j * weights_columns + k - weights_left_idx[j]] * srcp[k];

            // Solve LD y = A' b
            if (j > 2) {
                sum -= lower[0][j] * dstp[j - 3];
                sum -= lower[1][j] * dstp[j - 2];
                sum -= lower[2][j] * dstp[j - 1];
            } else if (j > 1) {
                sum -= lower[1][j] * dstp[j - 2];
                sum -= lower[2][j] * dstp[j - 1];
            } else if (j > 0) {
                sum -= lower[2][j] * dstp[j - 1];
            }

            dstp[j] = sum * diagonal[j];
        }

        // Solve L' x = y
        for (int j = width - 2; j >= 0; j--) {
            float sum = 0.0f;
            if (j < width - 3) {
                sum += upper[0][j] * dstp[j + 1];
                sum += upper[1][j] * dstp[j + 2];
                sum += upper[2][j] * dstp[j + 3];
            }
            else if (j < width - 2) {
                sum += upper[0][j] * dstp[j + 1];
                sum += upper[1][j] * dstp[j + 2];}
            else if (j < width - 1) {
                sum += upper[0][j] * dstp[j + 1];
            }

            dstp[j] -= sum;
        }

        srcp += src_stride;
        dstp += dst_stride;
    }

    *current_width = width;
}


static void process_plane_h_c(int width, int current_height, int *current_width, int bandwidth, int * VS_RESTRICT weights_left_idx, int * VS_RESTRICT weights_right_idx,
                              int weights_columns, float * VS_RESTRICT weights, float * VS_RESTRICT * VS_RESTRICT lower, float * VS_RESTRICT * VS_RESTRICT upper,
                              float * VS_RESTRICT diagonal, const int src_stride, const int dst_stride, const float * VS_RESTRICT srcp, float * VS_RESTRICT dstp)
{
    int c = bandwidth / 2;

    for (int i = 0; i < current_height; i++) {
        for (int j = 0; j < width; j++) {
            float sum = 0.0f;
            int start = VSMAX(0, j - c);

            // A' b
            for (int k = weights_left_idx[j]; k < weights_right_idx[j]; k++)
                sum += weights[j * weights_columns + k - weights_left_idx[j]] * srcp[k];

            // Solve LD y = A' b
            for (int k = start; k < j; k++) {
                sum -= lower[k - j + c][j] * dstp[k];
            }

            dstp[j] = sum * diagonal[j];
        }

        // Solve L' x = y
        for (int j = width - 2; j >= 0; j--) {
            float sum = 0.0f;
            int start = VSMIN(width - 1, j + c);

            for (int k = start; k > j; k--) {
                sum += upper[k - j - 1][j] * dstp[k];
            }

            dstp[j] -= sum;
        }
        srcp += src_stride;
        dstp += dst_stride;
    }
    *current_width = width;
}


static void process_plane_v_b3_c(int height, int current_width, int *current_height, int bandwidth, int * VS_RESTRICT weights_left_idx, int * VS_RESTRICT weights_right_idx,
                                 int weights_columns, float * VS_RESTRICT weights, float * VS_RESTRICT * VS_RESTRICT lower2, float * VS_RESTRICT * VS_RESTRICT upper2, float * VS_RESTRICT diagonal,
                                 const int src_stride, const int dst_stride, const float * VS_RESTRICT srcp, float * VS_RESTRICT dstp)
{
    float * VS_RESTRICT lower = lower2[0];
    float * VS_RESTRICT upper = upper2[0];

    for (int i = 0; i < height; i++) {
        for (int j = 0; j < current_width; j++) {
            float sum = 0.0f;

            // A' b
            for (int k = weights_left_idx[i]; k < weights_right_idx[i]; k++) {
                sum += weights[i * weights_columns + k - weights_left_idx[i]] * srcp[k * src_stride + j];
            }

            // Solve LD y = A' b
            if (i != 0)
                sum -= lower[i] * dstp[(i - 1) * dst_stride + j];

            dstp[i * dst_stride + j] = sum * diagonal[i];
        }
    }

    // Solve L' x = y
    for (int i = height-2; i >= 0; i--) {
        for (int j = 0; j < current_width; j++) {
            dstp[i * dst_stride + j] -= upper[i] * dstp[(i + 1) * dst_stride + j];
        }
    }

    *current_height = height;
}


static void process_plane_v_b7_c(int height, int current_width, int *current_height, int bandwidth, int * VS_RESTRICT weights_left_idx, int * VS_RESTRICT weights_right_idx,
                                 int weights_columns, float * VS_RESTRICT weights, float * VS_RESTRICT * VS_RESTRICT lower, float * VS_RESTRICT * VS_RESTRICT upper,
                                 float * VS_RESTRICT diagonal, const int src_stride, const int dst_stride, const float * VS_RESTRICT srcp, float * VS_RESTRICT dstp)
{
    for (int i = 0; i < height; i++) {
        for (int j = 0; j < current_width; j++) {

            // A' b
            float sum = 0.0f;
            for (int k = weights_left_idx[i]; k < weights_right_idx[i]; k++)
                sum += weights[i * weights_columns + k - weights_left_idx[i]] * srcp[k * src_stride + j];

            // Solve LD y = A' b
            if (i > 2) {
                sum -= lower[0][i] * dstp[(i - 3) * dst_stride + j];
                sum -= lower[1][i] * dstp[(i - 2) * dst_stride + j];
                sum -= lower[2][i] * dstp[(i - 1) * dst_stride + j];
            } else if (i > 1) {
                sum -= lower[1][i] * dstp[(i - 2) * dst_stride + j];
                sum -= lower[2][i] * dstp[(i - 1) * dst_stride + j];
            } else if (i > 0) {
                sum -= lower[2][i] * dstp[(i - 1) * dst_stride + j];
            }

            dstp[i * dst_stride +j] = sum * diagonal[i];
        }
    }

    // Solve L' x = y
    for (int i = height - 2; i >= 0; i--) {
        for (int j = current_width - 1; j >= 0; j--) {
            float sum = 0.0f;
            if (i < height - 3) {
                sum += upper[0][i] * dstp[(i + 1) * dst_stride + j];
                sum += upper[1][i] * dstp[(i + 2) * dst_stride + j];
                sum += upper[2][i] * dstp[(i + 3) * dst_stride + j];
            } else if (i < height - 2) {
                sum += upper[0][i] * dstp[(i + 1) * dst_stride + j];
                sum += upper[1][i] * dstp[(i + 2) * dst_stride + j];
            } else if (i < height - 1) {
                sum += upper[0][i] * dstp[(i + 1) * dst_stride + j];
            }

            dstp[i * dst_stride + j] -= sum;
        }
    }

    *current_height = height;
}


static void process_plane_v_c(int height, int current_width, int *current_height, int bandwidth, int * VS_RESTRICT weights_left_idx, int * VS_RESTRICT weights_right_idx,
                              int weights_columns, float * VS_RESTRICT weights, float * VS_RESTRICT * VS_RESTRICT lower, float * VS_RESTRICT * VS_RESTRICT upper,
                              float * VS_RESTRICT diagonal, const int src_stride, const int dst_stride, const float * VS_RESTRICT srcp, float * VS_RESTRICT dstp)
{
    int c = bandwidth / 2;

    for (int j = 0; j < height; j++) {
        for (int i = 0; i < current_width; i++) {
            float sum = 0.0f;
            int start = VSMAX(0, j - c);

            // A' b
            for (int k = weights_left_idx[j]; k < weights_right_idx[j]; ++k)
                sum += weights[j * weights_columns + k - weights_left_idx[j]] * srcp[k * src_stride + i];

            // Solve LD y = A' b
            for (int k = start; k < j; k++) {
                sum -= lower[k - j + c][j] * dstp[k * dst_stride + i];
            }

            dstp[j * dst_stride + i] = sum * diagonal[j];
        }

    }

    // Solve L' x = y
    for (int j = height - 2; j >= 0; j--) {
        for (int i = 0; i < current_width; i++) {
            float sum = 0.0f;
            int start = VSMIN(height - 1, j + c);

            for (int k = start; k > j; k--) {
                sum += upper[k - j - 1][j] * dstp[k * dst_stride + i];
            }

            dstp[j * dst_stride + i] -= sum;
        }
    }

    *current_height = height;
}


static void initialize_descale_data(struct DescaleData *d)
{
    if (d->process_h) {
        double *weights;
        double *transposed_weights;
        double *multiplied_weights;
        double *lower;

        scaling_weights(d->mode, d->support, d->vi_dst.width, d->vi_src.width, d->param1, d->param2, d->shift_h, d->active_width, &weights);
        transpose_matrix(d->vi_src.width, d->vi_dst.width, weights, &transposed_weights);

        d->weights_h_left_idx = calloc(ceil_n(d->vi_dst.width, 8), sizeof (int));
        d->weights_h_right_idx = calloc(ceil_n(d->vi_dst.width, 8), sizeof (int));
        for (int i = 0; i < d->vi_dst.width; i++) {
            for (int j = 0; j < d->vi_src.width; j++) {
                if (transposed_weights[i * d->vi_src.width + j] != 0.0) {
                    d->weights_h_left_idx[i] = j;
                    break;
                }
            }
            for (int j = d->vi_src.width - 1; j >= 0; j--) {
                if (transposed_weights[i * d->vi_src.width + j] != 0.0) {
                    d->weights_h_right_idx[i] = j + 1;
                    break;
                }
            }
        }

        multiply_sparse_matrices(d->vi_dst.width, d->vi_src.width, d->weights_h_left_idx, d->weights_h_right_idx, transposed_weights, weights, &multiplied_weights);
        banded_ldlt_decomposition(d->vi_dst.width, d->bandwidth, multiplied_weights);
        transpose_matrix(d->vi_dst.width, d->vi_dst.width, multiplied_weights, &lower);
        multiply_banded_matrix_with_diagonal(d->vi_dst.width, d->bandwidth, lower);

        int max = 0;
        for (int i = 0; i < d->vi_dst.width; i++) {
            int diff = d->weights_h_right_idx[i] - d->weights_h_left_idx[i];
            if (diff > max)
                max = diff;
        }
        d->weights_h_columns = max;
        d->weights_h = calloc(ceil_n(d->vi_dst.width, 8) * max, sizeof (float));
        for (int i = 0; i < d->vi_dst.width; i++) {
            for (int j = 0; j < d->weights_h_right_idx[i] - d->weights_h_left_idx[i]; j++) {
                d->weights_h[i * max + j] = (float)transposed_weights[i * d->vi_src.width + d->weights_h_left_idx[i] + j];
            }
        }

        extract_compressed_lower_upper_diagonal(d->vi_dst.width, d->bandwidth, lower, multiplied_weights, &d->lower_h, &d->upper_h, &d->diagonal_h);

        free(weights);
        free(transposed_weights);
        free(multiplied_weights);
        free(lower);
    }

    if (d->process_v) {
        double *weights;
        double *transposed_weights;
        double *multiplied_weights;
        double *lower;

        scaling_weights(d->mode, d->support, d->vi_dst.height, d->vi_src.height, d->param1, d->param2, d->shift_v, d->active_height, &weights);
        transpose_matrix(d->vi_src.height, d->vi_dst.height, weights, &transposed_weights);

        d->weights_v_left_idx = calloc(ceil_n(d->vi_dst.height, 8), sizeof (int));
        d->weights_v_right_idx = calloc(ceil_n(d->vi_dst.height, 8), sizeof (int));
        for (int i = 0; i < d->vi_dst.height; i++) {
            for (int j = 0; j < d->vi_src.height; j++) {
                if (transposed_weights[i * d->vi_src.height + j] != 0.0) {
                    d->weights_v_left_idx[i] = j;
                    break;
                }
            }
            for (int j = d->vi_src.height - 1; j >= 0; j--) {
                if (transposed_weights[i * d->vi_src.height + j] != 0.0) {
                    d->weights_v_right_idx[i] = j + 1;
                    break;
                }
            }
        }

        multiply_sparse_matrices(d->vi_dst.height, d->vi_src.height, d->weights_v_left_idx, d->weights_v_right_idx, transposed_weights, weights, &multiplied_weights);
        banded_ldlt_decomposition(d->vi_dst.height, d->bandwidth, multiplied_weights);
        transpose_matrix(d->vi_dst.height, d->vi_dst.height, multiplied_weights, &lower);
        multiply_banded_matrix_with_diagonal(d->vi_dst.height, d->bandwidth, lower);

        int max = 0;
        for (int i = 0; i < d->vi_dst.height; i++) {
            int diff = d->weights_v_right_idx[i] - d->weights_v_left_idx[i];
            if (diff > max)
                max = diff;
        }
        d->weights_v_columns = max;
        d->weights_v = calloc(ceil_n(d->vi_dst.height, 8) * max, sizeof (float));
        for (int i = 0; i < d->vi_dst.height; i++) {
            for (int j = 0; j < d->weights_v_right_idx[i] - d->weights_v_left_idx[i]; j++) {
                d->weights_v[i * max + j] = (float)transposed_weights[i * d->vi_src.height + d->weights_v_left_idx[i] + j];
            }
        }

        extract_compressed_lower_upper_diagonal(d->vi_dst.height, d->bandwidth, lower, multiplied_weights, &d->lower_v, &d->upper_v, &d->diagonal_v);

        free(weights);
        free(transposed_weights);
        free(multiplied_weights);
        free(lower);
    }
}


static const VSFrameRef *VS_CC descale_get_frame(int n, int activationReason, void **instance_data, void **frame_data, VSFrameContext *frame_ctx, VSCore *core, const VSAPI *vsapi)
{
    struct DescaleData *d = (struct DescaleData *)(*instance_data);

    if (activationReason == arInitial) {
        vsapi->requestFrameFilter(n, d->node, frame_ctx);

    } else if (activationReason == arAllFramesReady) {
        if (!d->initialized) {
            pthread_mutex_lock(&d->lock);
            if (!d->initialized) {
                initialize_descale_data(d);
                d->initialized = true;
            }
            pthread_mutex_unlock(&d->lock);
        }

        const VSFrameRef *src = vsapi->getFrameFilter(n, d->node, frame_ctx);
        const VSFormat *fi = d->vi_src.format;

        VSFrameRef *intermediate = vsapi->newVideoFrame(fi, d->vi_dst.width, d->vi_src.height, NULL, core);
        VSFrameRef *dst = vsapi->newVideoFrame(fi, d->vi_dst.width, d->vi_dst.height, src, core);

        for (int plane = 0; plane < d->vi_src.format->numPlanes; plane++) {
            int current_width = vsapi->getFrameWidth(src, plane);
            int current_height = vsapi->getFrameHeight(src, plane);

            const int src_stride = vsapi->getStride(src, plane) / sizeof (float);
            const float *srcp = (const float *)(vsapi->getReadPtr(src, plane));

            if (d->process_h && d->process_v) {
                const int intermediate_stride = vsapi->getStride(intermediate, plane) / sizeof (float);
                float * VS_RESTRICT intermediatep = (float *)vsapi->getWritePtr(intermediate, plane);

                d->process_plane_h(d->vi_dst.width, current_height, &current_width, d->bandwidth, d->weights_h_left_idx, d->weights_h_right_idx, d->weights_h_columns, d->weights_h,
                                   d->lower_h, d->upper_h, d->diagonal_h, src_stride, intermediate_stride, srcp, intermediatep);


                const int dst_stride = vsapi->getStride(dst, plane) / sizeof (float);
                float * VS_RESTRICT dstp = (float *)vsapi->getWritePtr(dst, plane);

                d->process_plane_v(d->vi_dst.height, current_width, &current_height, d->bandwidth, d->weights_v_left_idx, d->weights_v_right_idx, d->weights_v_columns, d->weights_v,
                                   d->lower_v, d->upper_v, d->diagonal_v, intermediate_stride, dst_stride, intermediatep, dstp);

            } else if (d->process_h) {
                const int dst_stride = vsapi->getStride(dst, plane) / sizeof (float);
                float * VS_RESTRICT dstp = (float *)(vsapi->getWritePtr(dst, plane));

                d->process_plane_h(d->vi_dst.width, current_height, &current_width, d->bandwidth, d->weights_h_left_idx, d->weights_h_right_idx, d->weights_h_columns, d->weights_h,
                                   d->lower_h, d->upper_h, d->diagonal_h, src_stride, dst_stride, srcp, dstp);

            } else if (d->process_v) {
                const int dst_stride = vsapi->getStride(dst, plane) / sizeof (float);
                float * VS_RESTRICT dstp = (float *)vsapi->getWritePtr(dst, plane);

                d->process_plane_v(d->vi_dst.height, current_width, &current_height, d->bandwidth, d->weights_v_left_idx, d->weights_v_right_idx, d->weights_v_columns, d->weights_v,
                                   d->lower_v, d->upper_v, d->diagonal_v, src_stride, dst_stride, srcp, dstp);
            }
        }

        vsapi->freeFrame(intermediate);

        if (d->process_h || d->process_v) {
            vsapi->freeFrame(src);

            return dst;

        } else {
            vsapi->freeFrame(dst);

            return src;
        }
    }

    return NULL;
}


static void VS_CC descale_init(VSMap *in, VSMap *out, void **instance_data, VSNode *node, VSCore *core, const VSAPI *vsapi)
{
    struct DescaleData *d = (struct DescaleData *)(*instance_data);
    vsapi->setVideoInfo(&d->vi_dst, 1, node);
}


static void VS_CC descale_free(void *instance_data, VSCore *core, const VSAPI *vsapi)
{
    struct DescaleData *d = (struct DescaleData *)instance_data;

    vsapi->freeNode(d->node);

    if (d->initialized) {
        if (d->process_h) {
            free(d->weights_h);
            free(d->weights_h_left_idx);
            free(d->weights_h_right_idx);
            free(d->diagonal_h);
            for (int i = 0; i < d->bandwidth / 2; i++) {
                free(d->lower_h[i]);
                free(d->upper_h[i]);
            }
            free(d->lower_h);
            free(d->upper_h);
        }
        if (d->process_v) {
            free(d->weights_v);
            free(d->weights_v_left_idx);
            free(d->weights_v_right_idx);
            free(d->diagonal_v);
            for (int i = 0; i < d->bandwidth / 2; i++) {
                free(d->lower_v[i]);
                free(d->upper_v[i]);
            }
            free(d->lower_v);
            free(d->upper_v);
        }
    }

    pthread_mutex_destroy(&d->lock);

    free(d);
}


static void VS_CC descale_create(const VSMap *in, VSMap *out, void *user_data, VSCore *core, const VSAPI *vsapi)
{
    enum DescaleMode mode = (enum DescaleMode)user_data;

    struct DescaleData d = {0};

    d.node = vsapi->propGetNode(in, "src", 0, NULL);
    d.vi_src = *vsapi->getVideoInfo(d.node);
    d.vi_dst = *vsapi->getVideoInfo(d.node);
    int err;

    if (!isConstantFormat(&d.vi_src) || (d.vi_src.format->id != pfGrayS && d.vi_src.format->id != pfRGBS && d.vi_src.format->id != pfYUV444PS)) {
        vsapi->setError(out, "Descale: Constant format GrayS, RGBS, and YUV444PS are the only supported input formats.");
        vsapi->freeNode(d.node);
        return;
    }

    d.vi_dst.width = int64ToIntS(vsapi->propGetInt(in, "width", 0, NULL));
    d.vi_dst.height = int64ToIntS(vsapi->propGetInt(in, "height", 0, NULL));

    d.shift_h = vsapi->propGetFloat(in, "src_left", 0, &err);
    if (err)
        d.shift_h = 0;

    d.shift_v = vsapi->propGetFloat(in, "src_top", 0, &err);
    if (err)
        d.shift_v = 0;

    d.active_width = vsapi->propGetFloat(in, "src_width", 0, &err);
    if (err)
        d.active_width = d.vi_dst.width;

    d.active_height = vsapi->propGetFloat(in, "src_height", 0, &err);
    if (err)
        d.active_height = d.vi_dst.height;

    if (d.vi_dst.width < 1) {
        vsapi->setError(out, "Descale: width must be greater than 0.");
        vsapi->freeNode(d.node);
        return;
    }

    if (d.vi_dst.height < 8) {
        vsapi->setError(out, "Descale: Output height must be greater than or equal to 8.");
        vsapi->freeNode(d.node);
        return;
    }

    if (d.vi_dst.width > d.vi_src.width || d.vi_dst.height > d.vi_src.height) {
        vsapi->setError(out, "Descale: Output dimension must be less than or equal to input dimension.");
        vsapi->freeNode(d.node);
        return;
    }

    d.opt = int64ToIntS(vsapi->propGetInt(in, "opt", 0, &err));

    if (err)
        d.opt = -1;

    d.process_h = (d.vi_dst.width == d.vi_src.width && d.shift_h == 0) ? false : true;
    d.process_v = (d.vi_dst.height == d.vi_src.height && d.shift_v == 0) ? false : true;

    char *funcname;

    if (mode == bilinear) {
        d.support = 1;
        funcname = "Debilinear";
    
    } else if (mode == bicubic) {
        d.param1 = vsapi->propGetFloat(in, "b", 0, &err);
        if (err)
            d.param1 = 0.0;

        d.param2 = vsapi->propGetFloat(in, "c", 0, &err);
        if (err)
            d.param2 = 0.5;

        d.support = 2;
        funcname = "Debicubic";

        // If b != 0 Bicubic is not an interpolation filter, so force processing
        if (d.param1 != 0) {
            d.process_h = true;
            d.process_v = true;
        }

    } else if (mode == lanczos) {
        d.support = int64ToIntS(vsapi->propGetInt(in, "taps", 0, &err));
        if (err)
            d.support = 3;

        if (d.support < 1) {
            vsapi->setError(out, "Descale: taps must be greater than 0.");
            vsapi->freeNode(d.node);
            return;
        }

        funcname = "Delanczos";

    } else if (mode == spline16) {
        d.support = 2;
        funcname = "Despline16";

    } else if (mode == spline36) {
        d.support = 3;
        funcname = "Despline36";

    } else if (mode == spline64) {
        d.support = 4;
        funcname = "Despline64";
    } else {
        d.support = 0;
        funcname = "none";
    }

    d.mode = mode;
    d.bandwidth = d.support * 4 - 1;

#ifdef DESCALE_X86
    if (query_x86_capabilities().avx && (d.opt == 1 || d.opt == -1)) {
        if (d.bandwidth == 3) {
            d.process_plane_h = process_plane_h_b3_avx;
            d.process_plane_v = process_plane_v_b3_avx;
        } else if (d.bandwidth == 7) {
            d.process_plane_h = process_plane_h_b7_avx;
            d.process_plane_v = process_plane_v_b7_avx;
        } else {
            d.process_plane_h = process_plane_h_avx;
            d.process_plane_v = process_plane_v_avx;
        }
    } else if (query_x86_capabilities().avx2 && (d.opt == 2 || d.opt == -1)) {
        if (d.bandwidth == 3) {
            d.process_plane_h = process_plane_h_b3_avx2;
            d.process_plane_v = process_plane_v_b3_avx2;
        } else if (d.bandwidth == 7) {
            d.process_plane_h = process_plane_h_b7_avx2;
            d.process_plane_v = process_plane_v_b7_avx2;
        } else {
            d.process_plane_h = process_plane_h_avx2;
            d.process_plane_v = process_plane_v_avx2;
        }
    } else {
#endif
        if (d.bandwidth == 3) {
            d.process_plane_h = process_plane_h_b3_c;
            d.process_plane_v = process_plane_v_b3_c;
        } else if (d.bandwidth == 7) {
            d.process_plane_h = process_plane_h_b7_c;
            d.process_plane_v = process_plane_v_b7_c;
        } else {
            d.process_plane_h = process_plane_h_c;
            d.process_plane_v = process_plane_v_c;
        }
#ifdef DESCALE_X86
    }
#endif

    d.initialized = false;
    pthread_mutex_init(&d.lock, NULL);

    struct DescaleData *data = malloc(sizeof d);
    *data = d;
    vsapi->createFilter(in, out, funcname, descale_init, descale_get_frame, descale_free, fmParallel, 0, data, core);
}


VS_EXTERNAL_API(void) VapourSynthPluginInit(VSConfigPlugin config_func, VSRegisterFunction register_func, VSPlugin *plugin)
{
    config_func("tegaf.asi.xe", "descale", "Undo linear interpolation", VAPOURSYNTH_API_VERSION, 1, plugin);

    register_func("Debilinear",
            "src:clip;"
            "width:int;"
            "height:int;"
            "src_left:float:opt;"
            "src_top:float:opt;"
<<<<<<< HEAD
            "opt:int:opt",
=======
            "src_width:float:opt;"
            "src_height:float:opt",
>>>>>>> 7ea0ca13
            descale_create, (void *)(bilinear), plugin);

    register_func("Debicubic",
            "src:clip;"
            "width:int;"
            "height:int;"
            "b:float:opt;"
            "c:float:opt;"
            "src_left:float:opt;"
            "src_top:float:opt;"
<<<<<<< HEAD
            "opt:int:opt",
=======
            "src_width:float:opt;"
            "src_height:float:opt",
>>>>>>> 7ea0ca13
            descale_create, (void *)(bicubic), plugin);

    register_func("Delanczos",
            "src:clip;"
            "width:int;"
            "height:int;"
            "taps:int:opt;"
            "src_left:float:opt;"
            "src_top:float:opt;"
<<<<<<< HEAD
            "opt:int:opt",
=======
            "src_width:float:opt;"
            "src_height:float:opt",
>>>>>>> 7ea0ca13
            descale_create, (void *)(lanczos), plugin);

    register_func("Despline16",
            "src:clip;"
            "width:int;"
            "height:int;"
            "src_left:float:opt;"
            "src_top:float:opt;"
<<<<<<< HEAD
            "opt:int:opt",
=======
            "src_width:float:opt;"
            "src_height:float:opt",
>>>>>>> 7ea0ca13
            descale_create, (void *)(spline16), plugin);

    register_func("Despline36",
            "src:clip;"
            "width:int;"
            "height:int;"
            "src_left:float:opt;"
            "src_top:float:opt;"
<<<<<<< HEAD
            "opt:int:opt",
=======
            "src_width:float:opt;"
            "src_height:float:opt",
>>>>>>> 7ea0ca13
            descale_create, (void *)(spline36), plugin);

    register_func("Despline64",
            "src:clip;"
            "width:int;"
            "height:int;"
            "src_left:float:opt;"
            "src_top:float:opt;"
<<<<<<< HEAD
            "opt:int:opt",
=======
            "src_width:float:opt;"
            "src_height:float:opt",
>>>>>>> 7ea0ca13
            descale_create, (void *)(spline64), plugin);
}<|MERGE_RESOLUTION|>--- conflicted
+++ resolved
@@ -49,18 +49,14 @@
     double param1;
     double param2;
     int bandwidth;
-<<<<<<< HEAD
     int taps;
     double b, c;
     int opt;
-    float shift_h;
-=======
     double shift_h;
     double shift_v;
+
     double active_width;
     double active_height;
-
->>>>>>> 7ea0ca13
     bool process_h;
     float **upper_h;
     float **lower_h;
@@ -996,12 +992,9 @@
             "height:int;"
             "src_left:float:opt;"
             "src_top:float:opt;"
-<<<<<<< HEAD
+            "src_width:float:opt;"
+            "src_height:float:opt"
             "opt:int:opt",
-=======
-            "src_width:float:opt;"
-            "src_height:float:opt",
->>>>>>> 7ea0ca13
             descale_create, (void *)(bilinear), plugin);
 
     register_func("Debicubic",
@@ -1012,12 +1005,9 @@
             "c:float:opt;"
             "src_left:float:opt;"
             "src_top:float:opt;"
-<<<<<<< HEAD
+            "src_width:float:opt;"
+            "src_height:float:opt"
             "opt:int:opt",
-=======
-            "src_width:float:opt;"
-            "src_height:float:opt",
->>>>>>> 7ea0ca13
             descale_create, (void *)(bicubic), plugin);
 
     register_func("Delanczos",
@@ -1027,12 +1017,9 @@
             "taps:int:opt;"
             "src_left:float:opt;"
             "src_top:float:opt;"
-<<<<<<< HEAD
+            "src_width:float:opt;"
+            "src_height:float:opt"
             "opt:int:opt",
-=======
-            "src_width:float:opt;"
-            "src_height:float:opt",
->>>>>>> 7ea0ca13
             descale_create, (void *)(lanczos), plugin);
 
     register_func("Despline16",
@@ -1041,12 +1028,9 @@
             "height:int;"
             "src_left:float:opt;"
             "src_top:float:opt;"
-<<<<<<< HEAD
+            "src_width:float:opt;"
+            "src_height:float:opt"
             "opt:int:opt",
-=======
-            "src_width:float:opt;"
-            "src_height:float:opt",
->>>>>>> 7ea0ca13
             descale_create, (void *)(spline16), plugin);
 
     register_func("Despline36",
@@ -1055,12 +1039,9 @@
             "height:int;"
             "src_left:float:opt;"
             "src_top:float:opt;"
-<<<<<<< HEAD
+            "src_width:float:opt;"
+            "src_height:float:opt"
             "opt:int:opt",
-=======
-            "src_width:float:opt;"
-            "src_height:float:opt",
->>>>>>> 7ea0ca13
             descale_create, (void *)(spline36), plugin);
 
     register_func("Despline64",
@@ -1069,11 +1050,8 @@
             "height:int;"
             "src_left:float:opt;"
             "src_top:float:opt;"
-<<<<<<< HEAD
+            "src_width:float:opt;"
+            "src_height:float:opt"
             "opt:int:opt",
-=======
-            "src_width:float:opt;"
-            "src_height:float:opt",
->>>>>>> 7ea0ca13
             descale_create, (void *)(spline64), plugin);
 }